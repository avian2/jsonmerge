--- conflicted
+++ resolved
@@ -139,14 +139,10 @@
         subschema = None
 
         if schema:
-<<<<<<< HEAD
-            subschema = schema['items']
-=======
             subschema = schema.get('items')
 
         if walk.is_type(subschema, "array"):
             raise SchemaError("'arrayMergeById' not supported when 'items' is an array")
->>>>>>> 3f784f3f
 
         for head_item in head:
 
@@ -164,17 +160,11 @@
                 base_key = walk.resolver.resolve_fragment(base_item, idRef)
                 if base_key == head_key:
                     key_count += 1
-<<<<<<< HEAD
-                    base[i] = walk.descend(subschema, base_item, head_item, meta, **kwargs)
-            if key_count == 0:
-                base.append(walk.descend(subschema, None, head_item, meta, **kwargs))
-=======
                     # If there was a match, we replace with a merged item
                     base[i] = walk.descend(subschema, base_item, head_item, meta)
             if key_count == 0:
                 # If there wasn't a match, we append a new object
                 base.append(walk.descend(subschema, None, head_item, meta))
->>>>>>> 3f784f3f
             if key_count > 1:
                 raise BaseInstanceError("Id was not unique")
 
