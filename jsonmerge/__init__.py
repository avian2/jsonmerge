--- conflicted
+++ resolved
@@ -40,13 +40,9 @@
             ref = schema.val.get("$ref")
             if ref is not None:
                 with self.resolver.resolving(ref) as resolved:
-<<<<<<< HEAD
-                    return self.descend(JSONValue(resolved, ref), *args)
-=======
                     rv = self.descend(JSONValue(resolved, ref), *args)
                     self.lvl -= 1
                     return rv
->>>>>>> d7532f37
             else:
                 name = schema.val.get("mergeStrategy")
                 opts = schema.val.get("mergeOptions")
