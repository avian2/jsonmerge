--- conflicted
+++ resolved
@@ -93,21 +93,8 @@
         self.base_resolver = LocalRefResolver("", base.val)
         self.head_resolver = LocalRefResolver("", head.val)
 
-<<<<<<< HEAD
     def default_strategy(self, schema, base, head, **kwargs):
-=======
-    def add_meta(self, head, meta):
-        if meta is None:
-            rv = dict()
-        else:
-            rv = dict(meta)
-
-        rv['value'] = head
-        return rv
-
-    def default_strategy(self, schema, base, head, meta, **kwargs):
         log.debug("       : %sdefault strategy" % (self._indent(),))
->>>>>>> 15121bc1
         if self.is_type(head, "object"):
             return "objectMerge"
         else:
