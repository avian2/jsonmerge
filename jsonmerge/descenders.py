# vim:ts=4 sw=4 expandtab softtabstop=4
from jsonmerge.exceptions import HeadInstanceError, SchemaError
from jsonmerge.jsonvalue import JSONValue

class Descender(object):
    """Base class for descender classes.

    Descenders are similar to merge strategies, except that they only handle
    recursion into deeper schema structures and don't touch instances.
    """
    def descend_instance(self, walk, schema, base, head, meta):
        return None

    def descend_schema(self, walk, schema, meta):
        return None

class Ref(Descender):
    def __init__(self):
        self.refs_descended = set('#')

    def descend_instance(self, walk, schema, base, head, meta):
        ref = schema.val.get("$ref")
        if ref is None:
            return None

        with walk.resolver.resolving(ref) as resolved:
            return walk.descend(JSONValue(resolved, ref), base, head, meta)

    def descend_schema(self, walk, schema, meta):
        ref = schema.val.get("$ref")
        if ref is None:
            return None

        if ref in self.refs_descended:
            return schema

        if walk.resolver.is_remote_ref(ref):
            return schema

        self.refs_descended.add(ref)

        with walk.resolver.resolving(ref) as resolved:

            rinstance = JSONValue(resolved, ref)
            if not walk.is_type(rinstance, 'object'):
                raise SchemaError("'$ref' does not point to an object", schema)

            result = walk.descend(rinstance, meta)

            resolved.clear()
            resolved.update(result.val)

        return schema

class OneOf(Descender):
    def do_descend(self, schema):
        one_of = schema.get("oneOf")
        if one_of.is_undef():
            return False

        # If we have a strategy defined on this level, don't descend into
        # subschemas.
        if not schema.get("mergeStrategy").is_undef():
            return False

        return True

    def descend_instance(self, walk, schema, base, head, meta):
        if not self.do_descend(schema):
            return None

        one_of = schema.get("oneOf")

        valid = []

        def is_valid(v, schema):
            if v.is_undef():
                return True
            else:
                return not list(walk.merger.validator.iter_errors(v.val, schema))

        for i, subschema in enumerate(one_of.val):
            base_valid = is_valid(base, subschema)
            head_valid = is_valid(head, subschema)

            if base_valid and head_valid:
                valid.append(i)

        if len(valid) == 0:
            raise HeadInstanceError("No element of 'oneOf' validates both base and head", head)

        if len(valid) > 1:
            raise HeadInstanceError("Multiple elements of 'oneOf' validate", head)

        i = valid[0]
        return walk.descend(one_of[i], base, head, meta)

    def descend_schema(self, walk, schema, meta):
        if not self.do_descend(schema):
            return None

        one_of = schema.get("oneOf")

        for i in range(len(one_of.val)):
            one_of.val[i] = walk.descend(one_of[i], meta).val

        return schema

class AnyOfAllOf(Descender):
    def descend(self, schema):
<<<<<<< HEAD
        for forbidden in ("allOf", "anyOf"):
            if forbidden in schema.val:
                raise SchemaError("Can't descend to 'allOf' and 'anyOf' keywords", schema)
        return None
=======
        allOf = schema.get("allOf")
        anyOf = schema.get("anyOf")
        if allOf.is_undef() and anyOf.is_undef():
            return None

        # We must have a strategy defined on this level, or we can't know which
        # subschema to descend to.
        if not schema.get("mergeStrategy").is_undef():
            return None

        raise SchemaError("Can't descend to 'allOf' and 'anyOf' keywords")
>>>>>>> 49ee7ddb

    def descend_instance(self, walk, schema, base, head, meta):
        return self.descend(schema)

    def descend_schema(self, walk, schema, meta):
        return self.descend(schema)<|MERGE_RESOLUTION|>--- conflicted
+++ resolved
@@ -108,12 +108,6 @@
 
 class AnyOfAllOf(Descender):
     def descend(self, schema):
-<<<<<<< HEAD
-        for forbidden in ("allOf", "anyOf"):
-            if forbidden in schema.val:
-                raise SchemaError("Can't descend to 'allOf' and 'anyOf' keywords", schema)
-        return None
-=======
         allOf = schema.get("allOf")
         anyOf = schema.get("anyOf")
         if allOf.is_undef() and anyOf.is_undef():
@@ -124,8 +118,7 @@
         if not schema.get("mergeStrategy").is_undef():
             return None
 
-        raise SchemaError("Can't descend to 'allOf' and 'anyOf' keywords")
->>>>>>> 49ee7ddb
+        raise SchemaError("Can't descend to 'allOf' and 'anyOf' keywords", schema)
 
     def descend_instance(self, walk, schema, base, head, meta):
         return self.descend(schema)
