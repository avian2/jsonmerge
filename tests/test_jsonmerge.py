# vim:ts=4 sw=4 expandtab softtabstop=4
import unittest
import jsonmerge
import jsonmerge.strategies
from jsonmerge.exceptions import HeadInstanceError, \
                                 BaseInstanceError, \
                                 SchemaError
import jsonschema

class TestMerge(unittest.TestCase):

    def test_default(self):

        schema = {}

        base = None
        base = jsonmerge.merge(base, "a", schema)
        base = jsonmerge.merge(base, "b", schema)

        self.assertEqual(base, "b")

    def test_overwrite(self):

        schema = {'mergeStrategy': 'overwrite'}

        base = None
        base = jsonmerge.merge(base, "a", schema)
        base = jsonmerge.merge(base, "b", schema)

        self.assertEqual(base, "b")

    def test_version(self):

        schema = {'mergeStrategy': 'version'}

        base = None
        base = jsonmerge.merge(base, "a", schema)
        base = jsonmerge.merge(base, "b", schema)

        self.assertEqual(base, [{'value': "a"}, {'value': "b"}])

    def test_version_does_not_duplicate(self):
        # Don't record change if it didn't change

        schema = {'mergeStrategy': 'version'}

        base = None
        base = jsonmerge.merge(base, "a", schema)
        base = jsonmerge.merge(base, "b", schema)
        base = jsonmerge.merge(base, "b", schema)

        self.assertEqual(base, [{'value': "a"}, {'value': "b"}])

    def test_version_meta(self):

        schema = {'mergeStrategy': 'version'}

        merger = jsonmerge.Merger(schema)

        base = None
        base = merger.merge(base, "a", meta={'uri': 'http://example.com/a'})
        base = merger.merge(base, "b", meta={'uri': 'http://example.com/b'})

        self.assertEqual(base, [
            {'value': "a",
            'uri': 'http://example.com/a' },
            {'value': "b",
            'uri': 'http://example.com/b' }])

    def test_version_ignoredups_false(self):

        schema = {  'mergeStrategy': 'version',
                    'mergeOptions': { 'ignoreDups': False } }

        merger = jsonmerge.Merger(schema)

        base = None
        base = merger.merge(base, "a")
        base = merger.merge(base, "a")

        self.assertEqual(base, [ {'value': "a"}, {'value': "a"} ])

    def test_version_unique_false(self):

        schema = {  'mergeStrategy': 'version',
                    'mergeOptions': { 'unique': False } }

        merger = jsonmerge.Merger(schema)

        base = None
        base = merger.merge(base, "a")
        base = merger.merge(base, "a")

        self.assertEqual(base, [ {'value': "a"}, {'value': "a"} ])

    def test_version_ignoredups_true(self):

        schema = {  'mergeStrategy': 'version' }

        merger = jsonmerge.Merger(schema)

        base = None
        base = merger.merge(base, "a")
        base = merger.merge(base, "a")

        self.assertEqual(base, [ {'value': "a"} ])

    def test_version_last(self):

        schema = {  'mergeStrategy': 'version',
                    'mergeOptions': { 'limit': 1 } }

        base = None
        base = jsonmerge.merge(base, "a", schema)
        base = jsonmerge.merge(base, "b", schema)

        self.assertEqual(base, [{'value': "b"}])

    def test_append(self):

        schema = {'mergeStrategy': 'append'}

        base = None
        base = jsonmerge.merge(base, ["a"], schema)
        base = jsonmerge.merge(base, ["b"], schema)

        self.assertEqual(base, ["a", "b"])

    def test_append_type_error(self):

        schema = {'mergeStrategy': 'append'}

        base = None
        self.assertRaises(HeadInstanceError, jsonmerge.merge, base, "a", schema)

    def test_append_type_error_base(self):

        schema = {'mergeStrategy': 'append'}

        base = "ab"
        self.assertRaises(BaseInstanceError, jsonmerge.merge, base, ["a"], schema)

    def test_merge_default(self):

        schema = {}

        base = None
        base = jsonmerge.merge(base, {'a': "a"}, schema)
        base = jsonmerge.merge(base, {'b': "b"}, schema)

        self.assertEqual(base, {'a': "a",  'b': "b"})

    def test_merge_empty_schema(self):

        schema = {}

        base = None
        base = jsonmerge.merge(base, {'a': {'b': 'c'}}, schema)

        self.assertEqual(base, {'a': {'b': 'c'}})

    def test_merge_trivial(self):

        schema = {'mergeStrategy': 'objectMerge'}

        base = None
        base = jsonmerge.merge(base, {'a': "a"}, schema)
        base = jsonmerge.merge(base, {'b': "b"}, schema)

        self.assertEqual(base, {'a': "a",  'b': "b"})

    def test_merge_type_error(self):

        schema = {'mergeStrategy': 'objectMerge'}

        base = None
        self.assertRaises(HeadInstanceError, jsonmerge.merge, base, "a", schema)

    def test_merge_type_error_base(self):

        schema = {'mergeStrategy': 'objectMerge'}

        base = "ab"
        self.assertRaises(BaseInstanceError, jsonmerge.merge, base, {'foo': 1}, schema)

    def test_merge_overwrite(self):

        schema = {'mergeStrategy': 'objectMerge'}

        base = None
        base = jsonmerge.merge(base, {'a': "a"}, schema)
        base = jsonmerge.merge(base, {'a': "b"}, schema)

        self.assertEqual(base, {'a': "b"})

    def test_merge_append(self):

        schema =    {
                        'mergeStrategy': 'objectMerge',
                        'properties': {
                            'a': {'mergeStrategy': 'append' }
                        }
                    }

        base = None
        base = jsonmerge.merge(base, {'a': ["a"]}, schema)
        base = jsonmerge.merge(base, {'a': ["b"], 'b': 'c'}, schema)

        self.assertEqual(base, {'a': ["a", "b"], 'b': 'c'})

    def test_merge_append_pattern(self):

        schema =    {
                        'mergeStrategy': 'objectMerge',
                        'patternProperties': {
                            'a': {'mergeStrategy': 'append' }
                        }
                    }

        base = None
        base = jsonmerge.merge(base, {'a': ["a"]}, schema)
        base = jsonmerge.merge(base, {'a': ["b"], 'b': 'c'}, schema)

        self.assertEqual(base, {'a': ["a", "b"], 'b': 'c'})

    def test_merge_append_additional(self):

        schema =    {
                        'mergeStrategy': 'objectMerge',
                        'additionalProperties': {
                            'a': {'mergeStrategy': 'append' }
                        }
                    }

        base = None
        base = jsonmerge.merge(base, {'a': ["a"]}, schema)
        base = jsonmerge.merge(base, {'a': ["b"], 'b': 'c'}, schema)

        self.assertEqual(base, {'a': ["a", "b"], 'b': 'c'})


    def test_example(self):

        head1 =     {
                        'buyer': {
                            'id': {
                                'name': "Test old",
                            },
                            'uri': 'Test uri old',
                        }
                    }

        head2 =     {
                        'buyer': {
                            'id': {
                                'name': "Test new"
                            },
                            'uri': 'Test uri new',
                        },

                        'award': "Award"
                    }

        base_expect = {
                        'buyer': {
                            'id': {
                                'name': [
                                    {'value': "Test old" },
                                    {'value': "Test new" },
                                ]
                            },
                            'uri': 'Test uri new',
                        },

                        'award': "Award"
                    }

        schema =    {
                        'mergeStrategy': 'objectMerge',
                        'properties': {
                            'buyer': {
                                'properties': {
                                    'id': {
                                        'properties': {
                                            'name': {
                                                'mergeStrategy': 'version',
                                            }
                                        }
                                    },
                                    'uri': {
                                        'mergeStrategy': 'overwrite',
                                    }
                                },
                            },
                            'award': {
                                'mergeStrategy': 'overwrite',
                            }
                        },
                    }

        base = None
        base = jsonmerge.merge(base, head1, schema)
        base = jsonmerge.merge(base, head2, schema)

        self.assertEqual(base, base_expect)

    def test_refs(self):

        schema =    {
                        'properties': {
                            'a': {'$ref': "#/definitions/a"},
                        },
                        'definitions': {
                            "a": {
                                "properties": {
                                    "b": { 'mergeStrategy': 'version' },
                                }
                            },
                        }
                    }

        merger = jsonmerge.Merger(schema)

        base = None
        base = merger.merge(base, {"a": {"b": "c"} })
        base = merger.merge(base, {"a": {"b": "d"} })

        self.assertEqual(base, {"a": {"b": [{"value": "c"}, {"value": "d"}] } })

    def test_oneof(self):

        schema =    {
                        'oneOf': [
                            { 'properties': { 'a': {} } },
                            { 'properties': { 'b': {} } }
                        ]
                    }

        merger = jsonmerge.Merger(schema)

        base = None
        base = merger.merge(base, {'a': 1})
        base = merger.merge(base, {'b': 2})

        self.assertEqual(base, {'a': 1, 'b': 2})

    def test_custom_strategy(self):

        schema = {
                    'mergeStrategy': 'myStrategy'
                }

        class MyStrategy(jsonmerge.strategies.Strategy):
            def merge(self, walk, base, head, schema, meta, **kwargs):
                return "foo"

        merger = jsonmerge.Merger(schema=schema, strategies={'myStrategy': MyStrategy()})

        base = None
        base = merger.merge(base, {'a': 1})

        self.assertEqual(base, "foo")

    def test_merge_by_id(self):
        schema = {
            "properties": {
                "awards": {
                    "type": "array",
                    "mergeStrategy": "arrayMergeById",
                    "items": {
                        "properties": {
                            "id": {"type": "string"},
                            "field": {"type": "number"},
                        }
                    }
                }
            }
        }

        a = {
            "awards": [
                {"id": "A", "field": 1},
                {"id": "B", "field": 2}
            ]
        }

        b = {
            "awards": [
                {"id": "B", "field": 3},
                {"id": "C", "field": 4}
            ]
        }

        expected = {
            "awards": [
                {"id": "A", "field": 1},
                {"id": "B", "field": 3},
                {"id": "C", "field": 4}
            ]
        }

        merger = jsonmerge.Merger(schema)

        base = None
        base = merger.merge(base, a)
        base = merger.merge(base, b)

        self.assertEqual(base, expected)

    def test_merge_by_id_when_key_is_empty_should_do_nothing(self):
        schema = {
            "properties": {
                "awards": {
                    "type": "array",
                    "mergeStrategy": "arrayMergeById",
                    "mergeOptions": { "ignoreId": "" },
                    "items": {
                        "properties": {
                            "id": {"type": "string"},
                            "field": {"type": "number"},
                        }
                    }
                }
            }
        }

        a = {
            "awards": [
                {"id": "A", "field": 1},
                {"id": "", "field": ""}
            ]
        }

        b = {
            "awards": [
                {"id": "B", "field": 3},
                {"id": "C", "field": 4}
            ]
        }

        expected = {
            "awards": [
                {"id": "A", "field": 1},
                {"id": "B", "field": 3},
                {"id": "C", "field": 4}
            ]
        }

        merger = jsonmerge.Merger(schema)

        base = None
        base = merger.merge(base, a)
        base = merger.merge(base, b)

        self.assertEqual(base, expected)

    def test_merge_by_id_no_items(self):
        schema = {
            "mergeStrategy": "arrayMergeById",
            "mergeOptions": {"idRef": "id"},
        }

        a = [
            {"id": "A", "field": 1},
        ]

        b = [
            {"id": "A", "field": 2},
        ]

        # by default, it should fall back to "replace" strategy for integers.
        expected = [
            {"id": "A", "field": 2},
        ]

        merger = jsonmerge.Merger(schema)

        base = None
        base = merger.merge(base, a)
        base = merger.merge(base, b)

        self.assertEqual(base, expected)

    def test_merge_by_id_simple_ref(self):
        schema = {
            "mergeStrategy": "arrayMergeById",
            "mergeOptions": { "idRef": "key" }
        }

        a = [
            {"key": "A", "field": 1},
        ]

        b = [
            {"key": "A", "field": 2},
        ]

        expected = [
            {"key": "A", "field": 2},
        ]

        merger = jsonmerge.Merger(schema)

        base = None
        base = merger.merge(base, a)
        base = merger.merge(base, b)

        self.assertEqual(base, expected)

    def test_merge_by_id_no_key(self):
        schema = {
            "mergeStrategy": "arrayMergeById",
        }

        a = [
            {"id": "A", "field": 1},
        ]

        b = [
            {'field': 2}
        ]

        merger = jsonmerge.Merger(schema)

        base = None
        base = merger.merge(base, a)
        base = merger.merge(base, b)

        # it should ignore array elements that do not have the id
        self.assertEqual(base, a)

    def test_merge_by_id_compex_ref(self):
        schema = {
            "mergeStrategy": "arrayMergeById",
            "mergeOptions": {"idRef": "/foo/bar"},
        }

        a = [
            {'foo': {'bar': 1}, 'baz': 1 }
        ]

        b = [
            {'foo': {'bar': 2} }
        ]

        c = [
            {'foo': {'bar': 1}, 'baz': 2 }
        ]

        # by default, it should fall back to "replace" strategy for integers.
        expected = [
            {'foo': {'bar': 1}, 'baz': 2 },
            {'foo': {'bar': 2} }
        ]

        merger = jsonmerge.Merger(schema)

        base = None
        base = merger.merge(base, a)
        base = merger.merge(base, b)
        base = merger.merge(base, c)

        self.assertEqual(base, expected)

    def test_merge_by_id_with_complex_array(self):
        schema = {
            "properties": {
                "awards": {
                    "type": "array",
                    "mergeStrategy": "arrayMergeById",
                    "items": {
                        "properties": {
                            "id": {"type": "string"},
                            "field": {
                                "type": "array",
                                "items": {
                                    "properties": {
                                        "xx": {
                                            "type": "string"
                                        }
                                    }
                                }
                            }
                        }
                    }
                }
            }
        }

        a = {
            "awards": [
                {"id": "A", "field": [{"xx": "testA1"}, {"xx": "testA2"}]},
                {"id": "B", "field": [{"xx": "testA3"}, {"xx": "testA4"}]}
            ]
        }

        b = {
            "awards": [
                {"id": "B", "field": [{"xx": "testA3"}, {"xx": "testA6"}]},
                {"id": "C", "field": [{"xx": "testA7"}, {"xx": "testA8"}]}
            ]
        }

        expected = {
            "awards": [
                {"id": "A", "field": [{"xx": "testA1"}, {"xx": "testA2"}]},
                {"id": "B", "field": [{"xx": "testA3"}, {"xx": "testA6"}]},
                {"id": "C", "field": [{"xx": "testA7"}, {"xx": "testA8"}]}
            ]
        }

        merger = jsonmerge.Merger(schema)

        base = None
        base = merger.merge(base, a)
        base = merger.merge(base, b)

        self.assertEqual(base, expected)

<<<<<<< HEAD
    def test_overwrite_by_key_with_subschema(self):
=======
    def test_merge_by_id_with_subschema(self):
>>>>>>> 3f784f3f
        schema = {
            "properties": {
                "awards": {
                    "type": "array",
<<<<<<< HEAD
                    "mergeStrategy": "overwriteByKey",
                    "mergeOptions": {"match_key": "id"},
=======
                    "mergeStrategy": "arrayMergeById",
>>>>>>> 3f784f3f
                    "items": {
                        "type": "object",
                        "properties": {
                            "id": {
                                "type": "string"
                            },
                            "field": {
                                "type": "number",
                                "mergeStrategy": "version"
                            }
                        }
                    }
                }
            }
        }

        a = {
            "awards": [
                {"id": "A", "field": 1},
                {"id": "B", "field": 2}
            ]
        }

        b = {
            "awards": [
                {"id": "B", "field": 3},
                {"id": "C", "field": 4}
            ]
        }

        expected = {
            "awards": [
                {"id": "A", "field": [{"value": 1}]},
                {"id": "B", "field": [{"value": 2}, {"value": 3}]},
                {"id": "C", "field": [{"value": 4}]}
            ]
        }

        merger = jsonmerge.Merger(schema)

        base = None
        base = merger.merge(base, a)
        base = merger.merge(base, b)

        self.assertEqual(base, expected)

<<<<<<< HEAD
=======
    def test_merge_by_id_items_array(self):
        schema = {
            "mergeStrategy": "arrayMergeById",
            "items": [
                {},
                {},
            ]
        }

        head = [
                {'id': 'A'},
                {'id': 'B'}
        ]

        merger = jsonmerge.Merger(schema)

        base = None
        self.assertRaises(SchemaError, merger.merge, base, head)

    def test_merge_by_id_bad_head_type(self):
        schema = {
            'mergeStrategy': 'arrayMergeById'
        }

        head = {'foo': 'bar'}
        base = []

        merger = jsonmerge.Merger(schema)
        self.assertRaises(HeadInstanceError, merger.merge, base, head)

    def test_merge_by_id_bad_base_type(self):
        schema = {
            'mergeStrategy': 'arrayMergeById'
        }

        head = []
        base = {'foo': 'bar'}

        merger = jsonmerge.Merger(schema)
        self.assertRaises(BaseInstanceError, merger.merge, base, head)

    def test_merge_by_id_non_unique_base(self):
        schema = {
            "mergeStrategy": "arrayMergeById",
        }

        base = [
                {'id': 'a'},
                {'id': 'a'}
        ]

        head = [
                {'id': 'a',
                'foo': 1}
        ]

        merger = jsonmerge.Merger(schema)

        self.assertRaises(BaseInstanceError, merger.merge, base, head)

    def test_merge_by_id_non_unique_head(self):
        schema = {
            "mergeStrategy": "arrayMergeById",
        }

        base = [
                {'id': 'a',
                'foo': 1},
        ]

        head = [
                {'id': 'a',
                'foo': 2},
                {'id': 'a',
                'foo': 3}
        ]

        merger = jsonmerge.Merger(schema)
        base = merger.merge(base, head)

        self.assertEqual(base, [{'id': 'a', 'foo': 3}])

    def test_append_with_maxitems(self):

        schema = {
                "mergeStrategy": "append",
                "maxItems": 2,
        }

        merger = jsonmerge.Merger(schema)

        head = ["a"]
        base = None

        base = merger.merge(base, head)
        base = merger.merge(base, head)
        base = merger.merge(base, head)

        schema2 = merger.get_schema()

        jsonschema.validate(head, schema2)
        jsonschema.validate(base, schema2)

    def test_append_with_unique(self):

        schema = {
                "mergeStrategy": "append",
                "uniqueItems": True,
        }

        merger = jsonmerge.Merger(schema)

        head = ["a"]
        base = None

        base = merger.merge(base, head)
        base = merger.merge(base, head)

        schema2 = merger.get_schema()

        jsonschema.validate(head, schema2)
        jsonschema.validate(base, schema2)
>>>>>>> 3f784f3f

class TestGetSchema(unittest.TestCase):

    def test_default_overwrite(self):
        schema = { 'description': 'test' }

        merger = jsonmerge.Merger(schema)
        schema2 = merger.get_schema()

        self.assertEqual(schema2, { 'description': 'test' })

    def test_default_object_merge_trivial(self):
        schema = { 'type': 'object' }

        merger = jsonmerge.Merger(schema)
        schema2 = merger.get_schema()

        self.assertEqual(schema2, { 'type': 'object' })

    def test_default_object_merge(self):
        schema = { 'properties': {
                        'foo': {
                            'mergeStrategy': 'version',
                        }
                } }

        merger = jsonmerge.Merger(schema)
        schema2 = merger.get_schema()

        self.assertEqual(schema2, { 'properties': {
                                        'foo': {
                                            'type': 'array',
                                            'items': {
                                                'properties': {
                                                    'value': {},
                                                }
                                            }
                                        }
                                    }
                                 } )

    def test_overwrite(self):
        schema = {'mergeStrategy': 'overwrite'}

        merger = jsonmerge.Merger(schema)
        schema2 = merger.get_schema()

        self.assertEqual(schema2, {})

    def test_append(self):
        schema = {  'type': 'array',
                    'mergeStrategy': 'append' }

        merger = jsonmerge.Merger(schema)
        schema2 = merger.get_schema()

        self.assertEqual(schema2, {'type': 'array'})

    def test_version(self):
        schema = {  'mergeStrategy': 'version' }

        merger = jsonmerge.Merger(schema)
        schema2 = merger.get_schema()

        self.assertEqual(schema2,
                {
                    'type': 'array',
                    'items': {
                        'properties': {
                            'value': {}
                        }
                    }
                })

    def test_version_meta(self):
        schema = {  'type': 'object',
                    'mergeStrategy': 'version' }

        meta =  {   'properties': {
                        'date': {},
                        'version': {}
                    }
                }

        merger = jsonmerge.Merger(schema)
        schema2 = merger.get_schema(meta)

        self.assertEqual(schema2,
                {
                    'type': 'array',
                    'items': {
                        'properties': {
                            'value': { 'type': 'object' },
                            'date': {},
                            'version': {}
                        }
                    }
                })

    def test_version_limit(self):
        schema = {  'mergeStrategy': 'version',
                    'mergeOptions': { 'limit': 5 } }

        merger = jsonmerge.Merger(schema)
        schema2 = merger.get_schema()

        self.assertEqual(schema2,
                {
                    'type': 'array',
                    'items': {
                        'properties': {
                            'value': {}
                        }
                    },
                    'maxItems': 5
                })

    def test_object_merge_simple(self):
        schema = {  'mergeStrategy': 'objectMerge' }

        merger = jsonmerge.Merger(schema)
        schema2 = merger.get_schema()

        self.assertEqual(schema2, {})

    def test_object_merge_nested(self):
        schema =    {   'mergeStrategy': 'objectMerge',
                        'properties': {
                            'foo': {
                                'mergeStrategy': 'version',
                            }
                         }
                    }

        merger = jsonmerge.Merger(schema)
        schema2 = merger.get_schema()

        self.assertEqual(schema2,
                {   'properties': {
                        'foo': {
                            'type': 'array',
                            'items': {
                                'properties': {
                                    'value': {}
                                }
                            }
                        }
                    }
                })

    def test_oneof(self):

        schema =    {
                        'mergeStrategy': 'objectMerge',
                        'oneOf': [
                            { 'properties': { 'a': {} } },
                            { 'properties': { 'b': {} } }
                        ]
                    }

        merger = jsonmerge.Merger(schema)
        self.assertRaises(SchemaError, merger.get_schema)

    def test_resolve_refs(self):

        schema_1 = {
                        'id': 'http://example.com/schema_1.json',
                        '$ref': 'schema_2.json#/definitions/foo'
                }

        schema_2 = {
                        'id': 'http://example.com/schema_2.json',
                        'definitions': {
                            'foo': {
                                'mergeStrategy': 'overwrite',
                                'properties': {
                                    'bar': {
                                        '$ref': '#/definitions/baz'
                                    },
                                    'b': {}
                                },
                            },
                            'baz': {
                                'mergeStrategy': 'append'
                            }
                        }
                    }

        merger = jsonmerge.Merger(schema_1)
        merger.cache_schema(schema_2)

        mschema = merger.get_schema()

        d = {'bar': [] }
        jsonschema.validate(d, mschema)

    def test_dont_resolve_refs(self):

        schema = {
                        'id': 'http://example.com/schema_1.json',
                        'mergeStrategy': 'overwrite',
                        'properties': {
                            'foo': {
                                '$ref': '#/definitions/bar'
                            }
                        },
                        'definitions': {
                            'bar': {
                                'properties': {
                                    'baz': {}
                                }
                            }
                        }
                    }

        mschema_correct = dict(schema)
        del mschema_correct['mergeStrategy']

        merger = jsonmerge.Merger(schema)

        mschema = merger.get_schema()

        self.assertEqual(mschema_correct, mschema)

    def test_reference_in_meta(self):

        schema = {
                    'mergeStrategy': 'version'
                }

        meta_schema = {
            'id': 'http://example.com/schema_1.json',
            '$ref': 'schema_2.json#/definitions/meta'
        }

        schema_2 = {
            'id': 'http://example.com/schema_2.json',
            'definitions': {
                'meta': {
                    'properties': {
                        'foo': {
                            'type': 'string'
                        }
                    }
                }
            }
        }

        merger = jsonmerge.Merger(schema)
        merger.cache_schema(schema_2)

        mschema = merger.get_schema(meta=meta_schema)

        self.assertEqual(mschema,
            {
                'type': 'array',
                'items': {
                    'properties': {
                        'value': {},
                        'foo': {'type': 'string'}
                    }
                }
            })

    def test_array_in_schema(self):

        schema_1 = {
                        'id': 'http://example.com/schema_1.json',
                        '$ref': 'schema_2.json#/definitions/foo'
                }

        schema_2 = {
                        'id': 'http://example.com/schema_2.json',
                        'definitions': {
                            'foo': {
                                'mergeStrategy': 'overwrite',
                                'enum': [
                                    "foo",
                                    "bar",
                                ]
                            },
                        }
                    }

        merger = jsonmerge.Merger(schema_1)
        merger.cache_schema(schema_2)

        mschema = merger.get_schema()

        d = {
                'enum': [
                    "foo",
                    "bar",
                ]
            }

        self.assertEqual(d, mschema)

    def test_version_adds_array_type(self):
        schema = {
            "type": "object",
            "properties": {
                "buyer": {
                    "properties": {
                        "id": {
                            "type": "object",
                            "properties": {
                                "name": {
                                    "type": "string",
                                    "mergeStrategy": "version"
                                }
                            }
                        }
                    }
                }
            }
        }

        expected = {
            "type": "object",
            "properties": {
                "buyer": {
                    "properties": {
                        "id": {
                            "type": "object",
                            "properties": {
                                "name": {
                                    "type": "array",
                                    "items": {
                                        "properties": {
                                            "value": {
                                                "type": "string"
                                            }
                                        }
                                    }
                                }
                            }
                        }
                    }
                }
            }
        }

        merger = jsonmerge.Merger(schema)
        schema2 = merger.get_schema()

        self.assertEqual(schema2, expected)

    def test_merge_by_id(self):

        schema = {
            "mergeStrategy": "arrayMergeById",
            "items": {
                'type': 'object'
            }
        }

        expected = {
            "items": {
                'type': 'object'
            }
        }


        merger = jsonmerge.Merger(schema)
        schema2 = merger.get_schema()

        self.assertEqual(schema2, expected)<|MERGE_RESOLUTION|>--- conflicted
+++ resolved
@@ -617,21 +617,12 @@
 
         self.assertEqual(base, expected)
 
-<<<<<<< HEAD
-    def test_overwrite_by_key_with_subschema(self):
-=======
     def test_merge_by_id_with_subschema(self):
->>>>>>> 3f784f3f
         schema = {
             "properties": {
                 "awards": {
                     "type": "array",
-<<<<<<< HEAD
-                    "mergeStrategy": "overwriteByKey",
-                    "mergeOptions": {"match_key": "id"},
-=======
                     "mergeStrategy": "arrayMergeById",
->>>>>>> 3f784f3f
                     "items": {
                         "type": "object",
                         "properties": {
@@ -678,8 +669,6 @@
 
         self.assertEqual(base, expected)
 
-<<<<<<< HEAD
-=======
     def test_merge_by_id_items_array(self):
         schema = {
             "mergeStrategy": "arrayMergeById",
@@ -802,7 +791,6 @@
 
         jsonschema.validate(head, schema2)
         jsonschema.validate(base, schema2)
->>>>>>> 3f784f3f
 
 class TestGetSchema(unittest.TestCase):
 
